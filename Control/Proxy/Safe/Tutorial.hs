{-| This module provides the tutorial for the @pipes-safe@ library

    This tutorial assumes that you have already read the main @pipes@ tutorial
    in @Control.Proxy.Tutorial@.
-}

module Control.Proxy.Safe.Tutorial (
    -- * Introduction
    -- $intro

    -- * Resource Safety
    -- $safety

    -- * Native Exception Handling
    -- $native

    -- * Checked Exceptions
    -- $checked

    -- * Prompt Finalization
    -- $prompt

    -- * Upgrade Proxy Transformers
    -- $trytransformer

    -- * Backwards Compatibility
    -- $backwards

    -- * Laziness
    -- $laziness

    -- * Conclusion
    -- $conclusion
    ) where

import Control.Proxy
import Control.Proxy.Safe
import System.IO (withFile)

{- $intro
    @pipes-safe@ adds exception-safe resource management to the @pipes@
    ecosystem.  Use this library if you want to:

    * Safely acquire and release resources within proxies

    * Natively catch and handle exceptions, including asynchronous exceptions

    The following example shows how to use 'P.Proxy' resource management to
    safely open and close a file:

> import Control.Monad (unless)
> import Control.Proxy
> import Control.Proxy.Safe
> import System.IO
> 
> readFileS
>     :: (Proxy p) => FilePath -> () -> Producer (SafeP p) String SafeIO ()
> readFileS file () = bracket id
>     (do h <- openFile file ReadMode
>         putStrLn $ "{File Open}"
>         return h )
>     (\h -> do putStrLn "{Closing File}"
>               hClose h )
>     (\h -> let loop = do
>                    eof <- tryIO $ hIsEOF h
>                    unless eof $ do
>                        str <- tryIO $ hGetLine h
>                        respond str
>                        loop
>             in loop )

    @readFileS@ uses 'bracket' from "Control.Proxy.Safe" to guard the file
    handle, which imposes two constraints on the type:

    * 'bracket' requires the 'SafeP' proxy transformer, which stores registered
      finalizers and checked exceptions

    * 'bracket' requires 'SafeIO' as the base monad, which masks all
      asynchronous exceptions

    But what if we already wrote a 'Consumer' that doesn't use 'ExceptionP' or
    'SafeIO'?

> printer :: (Proxy p, Show a) => () -> Consumer p a IO r
> printer () = runIdentityP $ forever $ do
>     a <- request ()
>     lift $ print a

    Do we need to rewrite it to use resource management abstractions?  Not at
    all!  We can use 'try' to automatically promote any \"unmanaged\" proxy to a
    \"managed\" proxy:

<<<<<<< HEAD
> try :: (CheckP p) => p a' a b' b IO r -> ExceptionP p a' a b' b SafeIO r 
>
> try . printer :: (CheckP p, Show a) => () -> Consumer (Exception p) a SafeIO r
>
> session :: (CheckP p) => () -> Session (Exception p) SafeIO ()
=======
> try :: (CheckP p) => p a' a b' b IO r -> SafeP p a' a b' b SafeIO r 
>
> try . printer :: (CheckP p, Show a) => () -> Consumer (SafeP p) a SafeIO r
>
> session :: (CheckP p) => () -> Session (SafeP p) SafeIO ()
>>>>>>> 8192620f
> session = readFileS "test.txt" >-> try . printer

    The 'CheckP' constraint indicates that the base 'Proxy' type must be
    promotable using 'try'.

    To run this 'Session', we unwrap each layer:

> session
>     :: () -> Session (SafeP p) SafeIO ()
>
> -- Run 'SafeP', executing all dropped finalizers at the end
> runStateK id session
>     :: () -> Session (EitherP SomeException p) SafeIO ()
>
> -- RUn 'EitherP', returning any checked exceptions
> runEitherK $ runStateK id session
>     :: () -> Session p SafeIO (Either SomeException ())
>
> -- Run the 'Session', compiling the pipeline to a 'SafeIO' effect
> runProxy $ runEitherK $ runStateK id session
>     :: SafeIO (Either SomeException ())
>
> -- Run 'SafeIO' executing the computation in a masked background
> runSafeIO $ runProxy $ runEitherK $ runStateK id session
>     :: IO (Either SomeException ())

    This traverses the file and prints one line at a time, with messages marking
    when the file opens and closes:

>>> runSafeIO $ runProxy $ runEitherK $ runSafeK id session
{File Open}
"Line 1"
"Line 2"
"Line 3"
"Line 4"
{Closing File}
Right ()

-}

{- $safety
    'bracket' guarantees that every successful resource acquisition is paired
    with finalization, even in the face of exceptions or premature 'Session'
    termination.

    For example, if we only draw two lines of input, 'bracket' will still safely
    finalize the handle:

<<<<<<< HEAD
> main = runSafeIO $ runProxy $ runEitherK $
=======
> main = runSafeIO $ runProxy $ runEitherK $ runSafeK id $
>>>>>>> 8192620f
>     readFileS "test.txt" >-> takeB_ 2 >-> try . printD

>>> main
{File Open}
"Line 1"
"Line 2"
{Closing File}
Right ()

    We can even sabotage ourselves by killing our own thread after a delay:

> import Control.Concurrent
>
> main = do
>     tID <- myThreadId
>     forkIO $ do
>         threadDelay 1000
>         killThread tID
<<<<<<< HEAD
>     runSafeIO $ runProxy $ runEitherK $
=======
>     runSafeIO $ runProxy $ runEitherK $ runSafeK id $
>>>>>>> 8192620f
>         foreverK (readFileS "test.txt") >-> try . printD

>>> main
...
"Line 2"
"Line 3"
"Line 4"
{Closing File}
{File Open}
"Line 1"
"Line 2"
{Closing File}
*** Exception: thread killed

    ... yet 'bracket' still ensures deterministic resource finalization in the
    face of asynchronous exceptions.
-}

{- $native
    @pipes-safe@ provides the 'throw' and 'catch' primitives that mirror their
    counterparts in @Control.Exception@:

> throw :: (Monad m, Proxy p, Exception e) => e -> SafeP p a' a b' b m r
>
> catch
>     :: (Monad m, Proxy p, Exception e)
>     => SafeP p a' a b' b m r
>     -> (e -> SafeP p a' a b' b m r)
>     -> SafeP p a' a b' b m r

    These let you embed native exception handling into proxies.  For example,
    we can use exception handling to recover from a file opening error:

<<<<<<< HEAD
> import Prelude hiding (catch)  -- if using `base <= 4.5`
=======
> import Control.Exception (IOException)
> import Prelude hiding (catch) -- if using base <= 4.5
>>>>>>> 8192620f
>
> openFileS :: (CheckP p) => () -> Producer (SafeP p) String SafeIO ()
> openFileS () = (do
>     tryIO $ putStrLn "Select a file:"
>     file <- tryIO getLine
>     readFileS file () )
>   `catch` (\e -> do
>       tryIO $ print (e :: IOException)
>       openFileS () )

<<<<<<< HEAD
>>> runSafeIO $ runProxy $ runEitherK $ openFileS >-> try . printD
=======
>>> runSafeIO $ runProxy $ runEitherK $ runSafeK id $ openFileS >-> try . printD
>>>>>>> 8192620f
Select a file:
oops
oops: openFile: does not exist (No such file or directory)
Select a file:
test.txt
{File Open}
"Line 1"
"Line 2"
"Line 3"
"Line 4"
{Closing File}

    You can even catch and resume from asynchronous exceptions:

> heartbeat
>     :: Proxy p => SafeP p a' a b' b SafeIO r -> SafeP p a' a b' b SafeIO r
> heartbeat p = p `catch` (\e -> do
>            let _ = e :: SomeException
>            tryIO $ putStrLn "<Nice try!>"
>            heartbeat p )
>
> main = do
>     tid <- myThreadId
>     forkIO $ forever $ do
>         threadDelay 5000000  -- Every 5 seconds
>         killThread tid
<<<<<<< HEAD
>     trySafeIO $ runProxy $ runEitherK $
=======
>     runSafeIO $ runProxy $ runEitherK $ runSafeK id $
>>>>>>> 8192620f
>         heartbeat . (openFileS >-> try . printD)

>>> main
Select a file:
te<Nice Try!>
Select a file:
st.txt<Enter>
st.txt: openFile: does not exist (No such file or directory)
Select a file:
test.txt
{File Open}
"Line 1"
"Line 2"
"Line 3"
"Line 4"
{Closing File}

-}

{- $checked
<<<<<<< HEAD
    Exception handling works because 'SafeIO' checks all exceptions and stores
    them using the 'ExceptionP' proxy transformer.  'SafeIO' masks all
    asynchronous exceptions by default and only unmasks them in the middle of a
    'try' or 'tryIO' block.  This prevents asynchronous exceptions from leaking
    between the cracks.

    'runSafeIO' reraises the stored exception when the 'Session' completes, but
    you can also choose to preserve the exception as a 'Left' by using
    'trySafeIO' instead:

> main = do
>     tID <- myThreadId
>     forkIO $ do
>         threadDelay 1000
>         killThread tID
>     trySafeIO $ runProxy $ runEitherK $
>         foreverK (readFileS "test.txt") >-> try . printD

>>> main
...
"Line 2"
"Line 3"
"Line 4"
{Closing File}
{File Open}
"Line 1"
"Line 2"
{Closing File}
Left thread killed

    You can even choose whether to use 'mask' or 'uninterruptibleMask':

    * 'runSafeIO' and 'trySafeIO' both use 'mask'

    * 'runSaferIO' and 'trySaferIO' both use 'uninterruptibleMask'.
=======
    Exception handling works because 'SafeIO' runs the entire pipeline within a
    masked background that only permits asynchronous exceptions within 'try' or
    'tryIO' blocks.  This allows 'SafeP' to check all exceptions and store them
    in an internal 'EitherP' layer (which is how it implements 'throw' and
    'catch').  When you run 'SafeP' you gain access to this 'EitherP' layer,
    which will hold any exception that may have been raised:

> runSafeP
>     :: (Monad m, Proxy p)
>     => SafeP p _a' () () _b m r
>     -> EitherP SomeException p a' a b' b m r

    This is why you have to use 'runEitherK' in addition to 'runSafeK'.
>>>>>>> 8192620f
-}

{- $prompt
    Resource management primitives like 'bracket' finalize immediately if they
    terminate successfully or encounter an exception, but if another pipe
    prematurely terminates then they will delay finalization to no later than
    the end of the surrounding 'SafeP' block.

    For example, consider the following 'Session':

> session () = do
>    (readFileS "test.hs" >-> takeB_ 2 >-> try . printD) ()
>    tryIO $ putStrLn "Look busy"

>>> runSafeIO $ runProxy $ runEitherK session
{File Open}
"Line 1"
"Line 2"
Look busy
{Closing File}

    @readFileS@ is interrupted when @takeB_@ terminates, so it does not get
    finalized until the very end of the 'Session'.

    The \"Prompt Finalization\" section of "Control.Proxy.Safe" documents why
    this behavior is the only safe default.  However, often we can prove that
    prompter finalization is safe, in which case we can take matters into our
    own hands and manually finalize things even more promptly:

> session () = do
>     (readFileS "test.hs" >-> (takeB_ 2 >=> unsafeClose) >-> try . printD) ()
>     tryIO $ putStrLn "Look busy"

>>> runSafeIO $ runProxy $ runEitherK session
{File Open}
"import Control.Concurrent"
"import Control.Monad (unless)"
{Closing File}
Look busy

    Fortunately, most of the time you will just assemble linear composition
    chains that look like this:

> runSafeIO $ runProxy $ runEitherK $ p1 >-> p2 >-> p3 >-> p4

    ... in which case the end of composition coincides with the end of the
    'Session' and there is no delay in finalization.  You only need to manually
    manage prompt finalization if you sequence anything after composition.
-}

{- $trytransformer
    Not all proxy transformers implement 'try'.  You can look at the instance
    list for 'CheckP' and you will see that it mainly covers the base
    proxy implementations and trivial proxy transformers:

> instance CheckP ProxyFast
> instance CheckP ProxyCorrect
> instance (CheckP p) => CheckP (IdentityP p)
> instance (CheckP p) => CheckP (ReaderP   p)

    This means that we can usually only 'try' the base proxy.  However, this is
    not a problem because we can just 'hoistP' 'try' over the outer proxy
    transformers to target it to the base proxy.

    For example, if we have a 'Proxy' with two proxy transformer layers:

> p :: (CheckP p) => Producer (StateP s (MaybeP p)) IO r

    ... we just 'hoistP' the 'try' over the two outer layers to target it to the
    base 'Proxy':

> hoistP (hoistP try) p
>     :: (CheckP p) => Producer (StateP s (MaybeP (ExceptionP p))) SafeIO r

    'hoistP' expects a proxy morphism for its argument, but is 'try' a proxy
    morphism?  Yes!  'try' satisfies the proxy morphism laws and the
    documentation in the @Control.Proxy.Morph@ module (from the @pipes@ package)
    lists the full set of laws.  The important laws you should remember are:

> try . (f >-> g) = try . f >-> try . g

> try (request a') = request a'

> try (respond b ) = respond b

>   do x <- try m
>      try (f x)
> = try $ do x <- m
>            f x
>
> try (return x) = return x -- Almost true!

    The last equation is slightly incorrect.  The left hand-side may throw an
    asynchronous exception, but the right-hand side will not.  This does not
    compromise the safety of this library.  At worst, it will just overzealously
    mask pure segments of code if you don't wrap them in 'try', which just
    delays the asynchronous exception until the next 'try' or 'tryIO' block.

    There is one upgrade scenario that this library does not yet cover, which is
    'try'ing proxies that have base monads other than 'IO'.  For now, you will
    have to rewrite the proxy if that happens.
-}

{- $backwards
    The biggest strength of @pipes-safe@ is that it requires no buy-in from the
    rest of the @pipes@ ecosystem.  Many proxies require no resource-management
    at all, so why should they clutter their implementation with such concerns?

    @pipes-safe@ lets you write these proxies using the simpler \"unmanaged\"
    types, and then transparently promote them with 'try' later on if you need
    to use them within a resource-managed 'Session'.

    For example, the main body of @readFileS@ is identical to the implementation
    of 'hGetLineS' from the proxy prelude:

> hGetLineS :: (Proxy p) => Handle -> () -> Producer p String IO ()
> hGetLineS h () = runIdentityP loop where
>     loop = do
>         eof <- lift $ hIsEOF h
>         if eof
>             then return ()
>             else do
>                 str <- lift $ hGetLine h
>                 respond str
>                 loop

    We can reuse 'hGetLineS' by define a 'withFileS' that abstracts away the
    handle management:

> withFileS
>     :: (Proxy p)
>     => FilePath
>     -> (Handle -> b' -> ExceptionP p a' a b' b SafeIO r)
>     -> b' -> ExceptionP p a' a b' b SafeIO r
> withFileS file p b' = bracket id
>     (do h <- openFile file ReadMode
>         putStrLn "{File Open}"
>         return h )
>     (\h -> do putStrLn "{Closing File}"
>               hClose h )
>     (\h -> p h b')

    ... and now we can define 'readFileS' in terms of 'withFileS' and
    'hGetLineS':

> readFileS file = withFileS file (\h -> try . (hGetLineS h))

    If 'hGetLineS' throws an error within its own code, 'withFileS' will still
    properly finalize the handle.  This works in spite of 'hGetLineS' never
    having been written to be resource safe.
-}

{- $laziness
    Now you no longer need to open all resources before a 'Session' and close
    them afterwards.  Instead, you can lazily open resources in response to
    demand and trust that they finalize safely upon termination:

> files () = do
>     readFileS "file1.txt" ()  -- 3 lines long
>     readFileS "file2.txt" ()  -- 4 lines long
> -- or: files = readFileS "file1.txt" >=> readFileS "file2.txt"

>>> runSafeIO $ runProxy $ runEitherK $ files >-> takeB_ 2 >-> printD
{File Open}
"Line 1 of file1.txt"
"Line 2 of file1.txt"
{Closing File}

    @\"file2.txt\"@ never opens because we only demand two lines.

    Even if we use both files, we never keep more than one handle open at a
    time:
 
>>> runSafeIO $ runProxy $ runEitherK $ files >-> takeB_ 5 >-> printD
{File Open}
"Line 1 of file1.txt"
"Line 2 of file1.txt"
"Line 3 of file1.txt"
{Closing File}
{File Open}
"Line 1 of file2.txt"
"Line 2 of file2.txt"
{Closing File}

-}

{- $conclusion
    @pipes-safe@ lets you package streaming resources into self-contained units
    that include:

    * their allocation/deallocation code, and

    * their exception-handling strategies.

    @pipes-safe@ reuses 'EitherP' to let you easily reason about how local
    exception handling behaves.  More importantly, multiple resources can
    concurrently coexist with each other and not interfere with each other's
    exception-handling logic.  @pipes-safe@ isolates each streaming component's
    behavior so that you reason about it how it deals with failure independently
    of other components.

    I hope this inspires people to package up more powerful streaming
    abstractions into indivisible units.  Also, don't limit yourself to simple
    file or network resources.  You will find that @pipes-safe@ can also
    simplify and package up:

    * progress meters,

    * input devices (i.e. mice and keyboards), and

    * user interfaces.

    I encourage you to be creative!
-}<|MERGE_RESOLUTION|>--- conflicted
+++ resolved
@@ -90,19 +90,11 @@
     all!  We can use 'try' to automatically promote any \"unmanaged\" proxy to a
     \"managed\" proxy:
 
-<<<<<<< HEAD
-> try :: (CheckP p) => p a' a b' b IO r -> ExceptionP p a' a b' b SafeIO r 
->
-> try . printer :: (CheckP p, Show a) => () -> Consumer (Exception p) a SafeIO r
->
-> session :: (CheckP p) => () -> Session (Exception p) SafeIO ()
-=======
 > try :: (CheckP p) => p a' a b' b IO r -> SafeP p a' a b' b SafeIO r 
 >
 > try . printer :: (CheckP p, Show a) => () -> Consumer (SafeP p) a SafeIO r
 >
 > session :: (CheckP p) => () -> Session (SafeP p) SafeIO ()
->>>>>>> 8192620f
 > session = readFileS "test.txt" >-> try . printer
 
     The 'CheckP' constraint indicates that the base 'Proxy' type must be
@@ -151,11 +143,7 @@
     For example, if we only draw two lines of input, 'bracket' will still safely
     finalize the handle:
 
-<<<<<<< HEAD
-> main = runSafeIO $ runProxy $ runEitherK $
-=======
 > main = runSafeIO $ runProxy $ runEitherK $ runSafeK id $
->>>>>>> 8192620f
 >     readFileS "test.txt" >-> takeB_ 2 >-> try . printD
 
 >>> main
@@ -174,11 +162,7 @@
 >     forkIO $ do
 >         threadDelay 1000
 >         killThread tID
-<<<<<<< HEAD
->     runSafeIO $ runProxy $ runEitherK $
-=======
 >     runSafeIO $ runProxy $ runEitherK $ runSafeK id $
->>>>>>> 8192620f
 >         foreverK (readFileS "test.txt") >-> try . printD
 
 >>> main
@@ -212,12 +196,8 @@
     These let you embed native exception handling into proxies.  For example,
     we can use exception handling to recover from a file opening error:
 
-<<<<<<< HEAD
-> import Prelude hiding (catch)  -- if using `base <= 4.5`
-=======
 > import Control.Exception (IOException)
 > import Prelude hiding (catch) -- if using base <= 4.5
->>>>>>> 8192620f
 >
 > openFileS :: (CheckP p) => () -> Producer (SafeP p) String SafeIO ()
 > openFileS () = (do
@@ -228,11 +208,7 @@
 >       tryIO $ print (e :: IOException)
 >       openFileS () )
 
-<<<<<<< HEAD
->>> runSafeIO $ runProxy $ runEitherK $ openFileS >-> try . printD
-=======
 >>> runSafeIO $ runProxy $ runEitherK $ runSafeK id $ openFileS >-> try . printD
->>>>>>> 8192620f
 Select a file:
 oops
 oops: openFile: does not exist (No such file or directory)
@@ -259,11 +235,7 @@
 >     forkIO $ forever $ do
 >         threadDelay 5000000  -- Every 5 seconds
 >         killThread tid
-<<<<<<< HEAD
->     trySafeIO $ runProxy $ runEitherK $
-=======
 >     runSafeIO $ runProxy $ runEitherK $ runSafeK id $
->>>>>>> 8192620f
 >         heartbeat . (openFileS >-> try . printD)
 
 >>> main
@@ -284,43 +256,6 @@
 -}
 
 {- $checked
-<<<<<<< HEAD
-    Exception handling works because 'SafeIO' checks all exceptions and stores
-    them using the 'ExceptionP' proxy transformer.  'SafeIO' masks all
-    asynchronous exceptions by default and only unmasks them in the middle of a
-    'try' or 'tryIO' block.  This prevents asynchronous exceptions from leaking
-    between the cracks.
-
-    'runSafeIO' reraises the stored exception when the 'Session' completes, but
-    you can also choose to preserve the exception as a 'Left' by using
-    'trySafeIO' instead:
-
-> main = do
->     tID <- myThreadId
->     forkIO $ do
->         threadDelay 1000
->         killThread tID
->     trySafeIO $ runProxy $ runEitherK $
->         foreverK (readFileS "test.txt") >-> try . printD
-
->>> main
-...
-"Line 2"
-"Line 3"
-"Line 4"
-{Closing File}
-{File Open}
-"Line 1"
-"Line 2"
-{Closing File}
-Left thread killed
-
-    You can even choose whether to use 'mask' or 'uninterruptibleMask':
-
-    * 'runSafeIO' and 'trySafeIO' both use 'mask'
-
-    * 'runSaferIO' and 'trySaferIO' both use 'uninterruptibleMask'.
-=======
     Exception handling works because 'SafeIO' runs the entire pipeline within a
     masked background that only permits asynchronous exceptions within 'try' or
     'tryIO' blocks.  This allows 'SafeP' to check all exceptions and store them
@@ -334,7 +269,6 @@
 >     -> EitherP SomeException p a' a b' b m r
 
     This is why you have to use 'runEitherK' in addition to 'runSafeK'.
->>>>>>> 8192620f
 -}
 
 {- $prompt
